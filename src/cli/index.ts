--- conflicted
+++ resolved
@@ -37,6 +37,24 @@
     Visualizer.displayResult(result);
     const totalRows = result.tables.reduce((sum: number, table: any) => sum + table.rows.length, 0);
     Visualizer.displaySummary(executionTime, totalRows);
+
+    // Display chart for numeric data when showing table format
+    if (result.tables.length > 0 && result.tables[0].rows.length > 1) {
+      const firstTable = result.tables[0];
+      if (firstTable.columns.length >= 2) {
+        const hasNumericData = firstTable.rows.some((row: any) =>
+          typeof row[1] === 'number' || !isNaN(Number(row[1]))
+        );
+
+        if (hasNumericData) {
+          const chartData = firstTable.rows.slice(0, 10).map((row: any) => ({
+            label: row[0],
+            value: Number(row[1]) || 0,
+          }));
+          Visualizer.displayChart(chartData, 'bar');
+        }
+      }
+    }
   }
 
   // Handle file output
@@ -205,40 +223,12 @@
 
         if (result) {
           const executionTime = Date.now() - startTime;
-<<<<<<< HEAD
           await handleOutput(result, options, executionTime);
-=======
-          Visualizer.displayResult(result);
-          const totalRows = result.tables.reduce((sum: number, table: any) => sum + table.rows.length, 0);
-          Visualizer.displaySummary(executionTime, totalRows);
-
-          // Display simple chart for numeric data results
-          if (result.tables.length > 0 && result.tables[0].rows.length > 1) {
-            const firstTable = result.tables[0];
-            if (firstTable.columns.length >= 2) {
-              const hasNumericData = firstTable.rows.some((row: any) =>
-                typeof row[1] === 'number' || !isNaN(Number(row[1]))
-              );
-
-              if (hasNumericData) {
-                const chartData = firstTable.rows.slice(0, 10).map((row: any) => ({
-                  label: row[0],
-                  value: Number(row[1]) || 0,
-                }));
-                Visualizer.displayChart(chartData, 'bar');
-              }
-            }
-          }
->>>>>>> 24745da2
         }
         return;
       }
 
-<<<<<<< HEAD
-      // Normal execution (high confidence)
-=======
       // Normal execution (high confidence case)
->>>>>>> 24745da2
       Visualizer.displayKQLQuery(nlQuery.generatedKQL, nlQuery.confidence);
 
       // Validate query
@@ -252,31 +242,7 @@
       const result = await appInsightsService.executeQuery(nlQuery.generatedKQL);
       const executionTime = Date.now() - startTime;
 
-<<<<<<< HEAD
       await handleOutput(result, options, executionTime);
-=======
-      Visualizer.displayResult(result);
-      const totalRows = result.tables.reduce((sum, table) => sum + table.rows.length, 0);
-      Visualizer.displaySummary(executionTime, totalRows);
-
-      // Display simple chart for numeric data results
-      if (result.tables.length > 0 && result.tables[0].rows.length > 1) {
-        const firstTable = result.tables[0];
-        if (firstTable.columns.length >= 2) {
-          const hasNumericData = firstTable.rows.some(row =>
-            typeof row[1] === 'number' || !isNaN(Number(row[1]))
-          );
-
-          if (hasNumericData) {
-            const chartData = firstTable.rows.slice(0, 10).map(row => ({
-              label: row[0],
-              value: Number(row[1]) || 0,
-            }));
-            Visualizer.displayChart(chartData, 'bar');
-          }
-        }
-      }
->>>>>>> 24745da2
     }
   } catch (error) {
     logger.error('Query execution failed:', error);
