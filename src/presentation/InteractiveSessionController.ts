--- conflicted
+++ resolved
@@ -18,13 +18,9 @@
 import { IQueryEditorService } from '../core/interfaces/IQueryEditorService';
 import { ExternalExecutionService } from '../services/externalExecutionService';
 import { logger } from '../utils/logger';
-<<<<<<< HEAD
 import { LoadingIndicator, globalLoadingIndicator } from '../utils/loadingIndicator';
-=======
-import { withLoadingIndicator } from '../utils/loadingIndicator';
 import { promptForExplanationOptions } from '../utils/explanationPrompts';
 import { getLanguageName } from '../utils/languageUtils';
->>>>>>> 688afaf5
 
 /**
  * Options for interactive session controller
@@ -1057,22 +1053,12 @@
    */
   private async explainQuery(query: string): Promise<void> {
     try {
-<<<<<<< HEAD
-      globalLoadingIndicator.start('Generating query explanation with AI...');
-      const explanation = await this.queryService.explainQuery(query, {
-        language: this.currentSession?.options.language as string || 'en',
-        technicalLevel: 'intermediate',
-        includeExamples: true
-      });
-      globalLoadingIndicator.succeed('Query explanation generated successfully');
-=======
       // Prompt user for explanation options
       const explanationOptions = await promptForExplanationOptions();
       
-      console.log(this.outputRenderer.renderInfo(`Generating detailed query explanation in ${getLanguageName(explanationOptions.language || 'en')}...`).content);
-      
+      globalLoadingIndicator.start(`Generating query explanation with AI in ${getLanguageName(explanationOptions.language || 'en')}...`);
       const explanation = await this.queryService.explainQuery(query, explanationOptions);
->>>>>>> 688afaf5
+      globalLoadingIndicator.succeed('Query explanation generated successfully');
 
       console.log(chalk.green.bold('\n📚 Query Explanation:'));
       console.log(chalk.dim('='.repeat(50)));
