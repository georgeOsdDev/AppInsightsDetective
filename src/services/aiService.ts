--- conflicted
+++ resolved
@@ -468,7 +468,6 @@
         }
 
         const kqlQuery = this.extractKQLFromResponse(generatedContent);
-<<<<<<< HEAD
 
         // 前のクエリと同じでないかチェック
         if (kqlQuery.trim() === context.previousQuery.trim()) {
@@ -485,24 +484,6 @@
           reasoning,
         };
 
-=======
-
-        // 前のクエリと同じでないかチェック
-        if (kqlQuery.trim() === context.previousQuery.trim()) {
-          logger.warn('Regenerated query is identical to previous query');
-          return null;
-        }
-
-        const confidence = this.calculateConfidence(response.choices[0]) * 0.8; // 再生成は少し信頼度を下げる
-        const reasoning = `Regenerated approach (attempt ${context.attemptNumber})`;
-
-        const result: NLQuery = {
-          generatedKQL: kqlQuery,
-          confidence,
-          reasoning,
-        };
-
->>>>>>> c178c9c5
         return result;
       },
       {
@@ -554,15 +535,6 @@
       'Generating AI analysis...',
       async () => {
         const config = this.configManager.getConfig();
-<<<<<<< HEAD
-
-        const response = await this.openAIClient!.chat.completions.create({
-          model: config.openAI.deploymentName || 'gpt-4',
-          messages: [
-            {
-              role: 'system',
-              content: 'You are an expert Application Insights data analyst. Provide concise, actionable insights based on the query results. Always focus on practical recommendations for application monitoring and performance optimization.'
-=======
         
         const response = await this.openAIClient!.chat.completions.create({
           model: config.openAI.deploymentName || 'gpt-4',
@@ -570,14 +542,13 @@
             { 
               role: 'system', 
               content: 'You are an expert Application Insights data analyst. Provide concise, actionable insights based on the query results. Always focus on practical recommendations for application monitoring and performance optimization.' 
->>>>>>> c178c9c5
             },
             { role: 'user', content: prompt }
           ],
           temperature: 0.3,
           max_tokens: 1500,
         });
-<<<<<<< HEAD
+
 
         const content = response.choices[0]?.message?.content;
         if (!content) {
@@ -695,20 +666,5 @@
     }
 
     return result;
-=======
-
-        const content = response.choices[0]?.message?.content;
-        if (!content) {
-          throw new Error('No response generated from OpenAI');
-        }
-
-        return content;
-      },
-      {
-        successMessage: 'AI analysis generated successfully',
-        errorMessage: 'Failed to generate AI analysis'
-      }
-    );
->>>>>>> c178c9c5
   }
 }